--- conflicted
+++ resolved
@@ -557,6 +557,7 @@
         self.rnn_state_decoder = None
         self.inputs_hidden_encoder = None # The inputs to the encoder
         self.inputs_hidden = None  # The inputs to the decoder
+
         self.decoder_linear_output = None  # output linear dense layer; needed in case of sampling loss
         self.output_decoder_sampl_loss = None  # for more efficient predicting in case sampling loss
 
@@ -626,8 +627,6 @@
         else:
             self.inputs_hidden = self.prediction_inputs
             self.inputs_hidden_encoder = self.inputs_encoder
-
-        # print("inputs_hidden:\t", self.inputs_hidden.get_shape())
 
     def build_cell(self):
         """Create recurrent cell."""
@@ -768,25 +767,16 @@
                                                                              sequence_length=self.prediction_seq_len,
                                                                              initial_state=self.initial_states_decoder,
                                                                              dtype=tf.float32)
-<<<<<<< HEAD
                 self.prediction_representation = self.rnn_outputs
 
                 self.build_output_layer()
-=======
-                self.build_output_layer()
-
->>>>>>> acc9e4fa
                 if self.residuals:
                     self.residuals_decoder()
 
             else:
-<<<<<<< HEAD
                 with tf.variable_scope("linear_decoder_sampl_loss_", reuse=self.reuse):
                     self.decoder_linear_output = tf.layers.Dense(self.input_size, use_bias=True, activation=None)
 
-=======
-                seed = self.inputs_hidden  # (16, input_hidden_size)
->>>>>>> acc9e4fa
                 state = self.initial_states_decoder  # Tuple((16, cell_size), (16, cell_size)) encoder hidden state
 
                 seed = self.prediction_inputs
@@ -804,21 +794,9 @@
                 self.rnn_state_decoder = state
                 self.rnn_outputs = tf.transpose(tf.stack(self.rnn_outputs), perm=[1, 0, 2])
 
-<<<<<<< HEAD
                 self.outputs = self.rnn_outputs
 
         self.build_loss()
-=======
-            # else:
-            # self.outputs = tf.add(self.outputs,
-            #                       tf.transpose(tf.stack([self.prediction_inputs] * self.sequence_length),
-            #                                    perm=[1, 0, 2]))
-
-
-            self.prediction_representation = self.rnn_outputs
-
-        self.build_output_layer()
->>>>>>> acc9e4fa
 
         if self.fidelity:
             self.build_fidelity_input()
@@ -857,12 +835,7 @@
             self.build_loss_continuity()
 
     def residuals_decoder(self):
-<<<<<<< HEAD
-        if not self.sampling_loss:
-            self.outputs = tf.add(self.outputs, self.prediction_inputs)
-=======
         self.outputs = tf.add(self.outputs, self.prediction_inputs)
->>>>>>> acc9e4fa
 
     def build_loss(self):
         super(Seq2seq, self).build_loss()
@@ -955,6 +928,7 @@
         # `sampled_step` is written such that it works when no ground-truth data is available, too.
         predictions, _, seed, data_id = self.sampled_step(session)
 
+        # Guarantee valid rotation matrices
         batch_size = predictions.shape[0]
         seq_length = predictions.shape[1]
         pred_val = np.reshape(predictions, [-1, self.NUM_JOINTS, 3, 3])  # (64, 24, 135)
