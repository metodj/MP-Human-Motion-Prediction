--- conflicted
+++ resolved
@@ -657,14 +657,6 @@
         self.loss_continuity = None
         self.parameter_update_disc = None
 
-<<<<<<< HEAD
-=======
-        self.inputs_hidden_encoder_reverse = None
-        self.inputs_encoder_reverse = None
-
-        self.initial_states2 = None
-
->>>>>>> 08cfc3cd
         # How many steps we must predict.
         self.sequence_length = self.target_seq_len
 
