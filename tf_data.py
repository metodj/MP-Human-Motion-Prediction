--- conflicted
+++ resolved
@@ -13,7 +13,6 @@
 import numpy as np
 import os
 import functools
-import cv2
 
 from utils import rotmat_to_euler
 from constants import Constants as C
@@ -160,12 +159,8 @@
 
         # Speedup.
         self.tf_data = self.tf_data.prefetch(2)
-<<<<<<< HEAD
         # UNCOMMENT when running on Leonhard
         self.tf_data = self.tf_data.apply(tf.data.experimental.prefetch_to_device('/device:GPU:0'))
-=======
-        # self.tf_data = self.tf_data.apply(tf.data.experimental.prefetch_to_device('/device:GPU:0'))
->>>>>>> acc9e4fa
 
     def _pp_filter(self, sample):
         """Filter out samples that are smaller then the required window size."""
