"""Copyright (c) 2019 AIT Lab, ETH Zurich, Manuel Kaufmann, Emre Aksan

Students and holders of copies of this code, accompanying datasets,
and documentation, are not allowed to copy, distribute or modify
any of the mentioned materials beyond the scope and duration of the
Machine Perception course projects.

That is, no partial/full copy nor modification of this code and
accompanying data should be made publicly or privately available to
current/future students or other parties.
"""
import os
import time
import argparse
import json
import numpy as np
import tensorflow as tf

import datetime
import sys

import tf_models as models
from tf_data import TFRecordMotionDataset
from constants import Constants as C
from motion_metrics import MetricsEngine

tf.logging.set_verbosity(tf.logging.ERROR)
os.environ['TF_CPP_MIN_LOG_LEVEL'] = "3"

parser = argparse.ArgumentParser()

# Data
parser.add_argument('--data_dir', required=True, default='./data', help='Where the data (tfrecords) is stored.')
parser.add_argument('--save_dir', required=True, default='./experiments', help='Where to save checkpoints to.')
parser.add_argument("--seq_length_in", type=int, default=120, help="Number of input frames (60 fps).")
parser.add_argument("--seq_length_out", type=int, default=24, help="Number of output frames (60 fps).")

# Learning
parser.add_argument('--learning_rate', type=float, default=0.001, help='Learning rate.')
parser.add_argument("--batch_size", type=int, default=16, help="Batch size to use during training.")

# Architecture
parser.add_argument("--model_type", type=str, default="dummy", help="Model to train.")
parser.add_argument("--cell_type", type=str, default="lstm", help="RNN cell type: lstm, gru")
parser.add_argument("--cell_size", type=int, default=256, help="RNN cell size.")
parser.add_argument("--input_hidden_size", type=int, default=None, help="Input dense layer before the recurrent cell.")
parser.add_argument("--activation_fn", type=str, default=None, help="Activation Function on the output.")
parser.add_argument("--activation_input", type=str, default=None, help="input layer activation")

# Training
parser.add_argument("--num_epochs", type=int, default=5, help="Number of training epochs.")
parser.add_argument("--print_every", type=int, default=100, help="How often to log training error.")
parser.add_argument("--test_every", type=int, default=200, help="How often to compute the error on the validation set.")
parser.add_argument("--use_cpu", action="store_true", help="Use CPU instead of GPU.")
parser.add_argument("--experiment_name", type=str, default=None, help="A descriptive name for the experiment.")

#seq2seq
parser.add_argument("--residuals", action="store_true", help="Use of residuals in the decoder part of seq2seq model.")
parser.add_argument("--optimizer", type=str, default="Adam", help="optimizer: Adam or SGD")
parser.add_argument("--loss", type=str, default="geo", help="mean squared error (mse) or geodesic (geo) loss")
parser.add_argument("--samp_loss", action="store_true", help="sampling loss: rnn output from previous is feed to input")

parser.add_argument("--log", action="store_true", help="create log file")
parser.add_argument("--fidelity", action="store_true", help="fidelity discriminator")
parser.add_argument("--continuity", action="store_true", help="continuity discriminator")
parser.add_argument("--lambda_", type=float, default=0.6, help="regularization parameter for discriminators")

# data representation
parser.add_argument("--to_angles", action="store_true", help="use angle representation")
parser.add_argument("--stand", action="store_true", help="standardize exponential maps")

ARGS = parser.parse_args()
# EXPERIMENT_TIMESTAMP = str(int(time.time()))

EXPERIMENT_TIMESTAMP = datetime.datetime.now().strftime("%d_%H-%M")
LOG_FILE = "./logs/log_" + EXPERIMENT_TIMESTAMP


def create_model(session):
    # Global step variable.
    global_step = tf.Variable(1, trainable=False, name='global_step')

    # Get the paths to the TFRecord files.
    data_path = ARGS.data_dir
    train_data_path = os.path.join(data_path, "training", "poses-?????-of-?????")
    valid_data_path = os.path.join(data_path, "validation", "poses-?????-of-?????")
    meta_data_path = os.path.join(data_path, "training", "stats.npz")
    train_dir = ARGS.save_dir

    # Parse the commandline arguments to a more readable config.
    if ARGS.model_type == "dummy":
        model_cls, config, experiment_name = get_dummy_config(ARGS)
    elif ARGS.model_type == "zero_velocity":
        model_cls, config, experiment_name = get_zero_velocity_model_config(ARGS)
    elif ARGS.model_type == "seq2seq":
        model_cls, config, experiment_name = get_seq2seq_config(ARGS)
    else:
        raise Exception("Model type '{}' unknown.".format(ARGS.model_type))

    # Create a folder for the experiment.
    experiment_dir = os.path.normpath(os.path.join(train_dir, experiment_name))
    if not os.path.exists(experiment_dir):
        os.makedirs(experiment_dir)

    # Load the training data.
    window_length = ARGS.seq_length_in + ARGS.seq_length_out
    with tf.name_scope("training_data"):
        train_data = TFRecordMotionDataset(data_path=train_data_path,
                                           meta_data_path=meta_data_path,
                                           batch_size=ARGS.batch_size,
                                           shuffle=True,
                                           extract_windows_of=window_length,
                                           extract_random_windows=True,
                                           num_parallel_calls=16,
                                           to_angles=config["to_angles"],
                                           standardization=config["standardization"])
        train_pl = train_data.get_tf_samples()

        print("train_pl\t", str(type(train_pl)))
        print(train_pl.keys())

    # Load validation data.
    with tf.name_scope("validation_data"):
        valid_data = TFRecordMotionDataset(data_path=valid_data_path,
                                           meta_data_path=meta_data_path,
                                           batch_size=ARGS.batch_size,
                                           shuffle=False,
                                           extract_windows_of=window_length,
                                           extract_random_windows=False,
                                           num_parallel_calls=16,
                                           to_angles=config["to_angles"],
                                           standardization=config["standardization"])
        valid_pl = valid_data.get_tf_samples()
        print("valid_pl\t", str(type(valid_pl)))
        print(valid_pl.keys())

    # Create the training model.
    with tf.name_scope(C.TRAIN):
        train_model = model_cls(
            config=config,
            data_pl=train_pl,
            mode=C.TRAIN,
            reuse=False,
            dtype=tf.float32,
            means=train_data.mean_channel,
            vars=train_data.var_channel)
        train_model.build_graph()

    # Create a copy of the training model for validation.
    with tf.name_scope(C.EVAL):
        valid_model = model_cls(
            config=config,
            data_pl=valid_pl,
            mode=C.EVAL,
            reuse=True,
            dtype=tf.float32,
            means=train_data.mean_channel,
            vars=train_data.var_channel
        )
        valid_model.build_graph()

    # Count and print the number of trainable parameters.
    num_param = 0
    for v in tf.trainable_variables():
        print(v.name, str(v.get_shape()))
        num_param += np.prod(v.shape.as_list())
    print("# of parameters: " + str(num_param))
    config["num_parameters"] = int(num_param)

    # Dump the config to the experiment directory.
    json.dump(config, open(os.path.join(experiment_dir, 'config.json'), 'w'), indent=4, sort_keys=True)
    print("Experiment directory " + experiment_dir)

    # Create the optimizer for the training model.
    train_model.optimization_routines()

    # Create the summaries for tensoboard.
    train_model.summary_routines()
    valid_model.summary_routines()

    # Create the saver object to store checkpoints. We keep track of only 1 checkpoint.
    saver = tf.train.Saver(tf.global_variables(), max_to_keep=1, save_relative_paths=True)

    # Initialize the variables.
    print("Creating model with fresh parameters.")
    session.run(tf.global_variables_initializer())

    models = [train_model, valid_model]
    data = [train_data, valid_data]
    return models, data, saver, global_step, experiment_dir


def load_latest_checkpoint(sess, saver, experiment_dir):
    """Restore the latest checkpoint found in `experiment_dir`."""
    ckpt = tf.train.get_checkpoint_state(experiment_dir, latest_filename="checkpoint")

    if ckpt and ckpt.model_checkpoint_path:
        # Check if the specific checkpoint exists
        ckpt_name = os.path.basename(ckpt.model_checkpoint_path)
        print("Loading model checkpoint {0}".format(ckpt_name))
        saver.restore(sess, ckpt.model_checkpoint_path)
    else:
        raise ValueError("could not load checkpoint")


def get_dummy_config(args):
    """
    Create a config from the parsed commandline arguments that is more readable. You can use this to define more
    parameters and their default values.
    Args:
        args: The parsed commandline arguments.

    Returns:
        The model class, the config, and the experiment name.
    """
    assert args.model_type == "dummy"

    config = dict()
    config['model_type'] = args.model_type
    config['seed'] = C.SEED
    config['learning_rate'] = args.learning_rate
    config['cell_type'] = args.cell_type
    config['cell_size'] = args.cell_size
    config['input_hidden_size'] = args.input_hidden_size
    config['source_seq_len'] = args.seq_length_in
    config['target_seq_len'] = args.seq_length_out
    config['batch_size'] = args.batch_size
    config['activation_fn'] = args.activation_fn
    config['residuals'] = args.residuals
    config['optimizer'] = args.optimizer
    config["loss"] = args.loss
    config["activation_input"] = args.activation_input
    config["to_angles"] = args.to_angles
    config["standardization"] = args.stand

    model_cls = models.DummyModel

    # Create an experiment name that summarizes the configuration.
    # It will be used as part of the experiment folder name.
    experiment_name_format = "{}-{}{}-b{}-{}@{}-in{}_out{}"
    experiment_name = experiment_name_format.format(EXPERIMENT_TIMESTAMP,
                                                    args.model_type,
                                                    "-"+args.experiment_name if args.experiment_name is not None else "",
                                                    config['batch_size'],
                                                    config['cell_size'],
                                                    config['cell_type'],
                                                    args.seq_length_in,
                                                    args.seq_length_out)
    return model_cls, config, experiment_name


def get_zero_velocity_model_config(args):
    """
    Create a config from the parsed commandline arguments that is more readable. You can use this to define more
    parameters and their default values.
    Args:
        args: The parsed commandline arguments.

    Returns:
        The model class, the config, and the experiment name.
    """
    assert args.model_type == "zero_velocity"

    config = dict()
    config['model_type'] = args.model_type
    config['seed'] = C.SEED
    config['learning_rate'] = args.learning_rate
    config['cell_type'] = args.cell_type
    config['cell_size'] = args.cell_size
    config['input_hidden_size'] = args.input_hidden_size
    config['source_seq_len'] = args.seq_length_in
    config['target_seq_len'] = args.seq_length_out
    config['batch_size'] = args.batch_size
    config['activation_fn'] = args.activation_fn
    config['optimizer'] = args.optimizer
    config["loss"] = args.loss
    config["activation_input"] = args.activation_input
    config["to_angles"] = args.to_angles
    config["standardization"] = args.stand

    model_cls = models.ZeroVelocityModel

    # Create an experiment name that summarizes the configuration.
    # It will be used as part of the experiment folder name.
    experiment_name_format = "{}-{}{}-b{}-{}@{}-in{}_out{}"
    experiment_name = experiment_name_format.format(EXPERIMENT_TIMESTAMP,
                                                    args.model_type,
                                                    "-"+args.experiment_name if args.experiment_name is not None else "",
                                                    config['batch_size'],
                                                    config['cell_size'],
                                                    config['cell_type'],
                                                    args.seq_length_in,
                                                    args.seq_length_out)
    return model_cls, config, experiment_name


def get_seq2seq_config(args):
    """
    Create a config from the parsed commandline arguments that is more readable. You can use this to define more
    parameters and their default values.
    Args:
        args: The parsed commandline arguments.

    Returns:
        The model class, the config, and the experiment name.
    """
    assert args.model_type == "seq2seq"

    config = dict()
    config['model_type'] = args.model_type
    config['seed'] = C.SEED
    config['learning_rate'] = args.learning_rate
    config['cell_type'] = args.cell_type
    config['cell_size'] = args.cell_size
    config['input_hidden_size'] = args.input_hidden_size
    config['source_seq_len'] = args.seq_length_in
    config['target_seq_len'] = args.seq_length_out
    config['batch_size'] = args.batch_size
    config['activation_fn'] = args.activation_fn
    config['residuals'] = args.residuals
    config['optimizer'] = args.optimizer
    config["loss"] = args.loss
    config["sampling_loss"] = args.samp_loss
    config["fidelity"] = args.fidelity
    config["continuity"] = args.continuity
    config["lambda_"] = args.lambda_
    config["activation_input"] = args.activation_input
    config["to_angles"] = args.to_angles
    config["standardization"] = args.stand

    model_cls = models.Seq2seq

    # Create an experiment name that summarizes the configuration.
    # It will be used as part of the experiment folder name.
    experiment_name_format = "{}-{}{}-b{}-{}@{}-in{}_out{}"
    experiment_name = experiment_name_format.format(EXPERIMENT_TIMESTAMP,
                                                    args.model_type,
                                                    "-"+args.experiment_name if args.experiment_name is not None else "",
                                                    config['batch_size'],
                                                    config['cell_size'],
                                                    config['cell_type'],
                                                    args.seq_length_in,
                                                    args.seq_length_out)
    return model_cls, config, experiment_name


def train():
    """
    The main training loop. Loads the data, creates the model, and trains for the specified number of epochs.
    """
    # Limit TF to take a fraction of the GPU memory
    gpu_options = tf.GPUOptions(per_process_gpu_memory_fraction=0.9, allow_growth=True)
    device_count = {"GPU": 0} if ARGS.use_cpu else {"GPU": 1}
    with tf.Session(config=tf.ConfigProto(gpu_options=gpu_options, device_count=device_count)) as sess:

        # Create the models and load the data.
        models, data, saver, global_step, experiment_dir = create_model(sess)
        train_model, valid_model = models
        train_data, valid_data = data

        # Create metrics engine including summaries
        target_lengths = [x for x in C.METRIC_TARGET_LENGTHS if x <= train_model.target_seq_len]
        metrics_engine = MetricsEngine(target_lengths)
        # create the necessary summary placeholders and ops
        metrics_engine.create_summaries()
        # reset computation of metrics
        metrics_engine.reset()

        # Summary writers for train and test runs
        summaries_dir = os.path.normpath(os.path.join(experiment_dir, "log"))
        train_writer = tf.summary.FileWriter(summaries_dir, sess.graph)
        valid_writer = train_writer
        print("Model created")

        # Training loop configuration.
        stop_signal = False
        time_counter = 0.0
        step = 1
        epoch = 0
        train_loss = 0.0
        train_iter = train_data.get_iterator()
        valid_iter = valid_data.get_iterator()

        print("Running Training Loop.")
        # Initialize the data iterators.
        sess.run(train_iter.initializer)
        sess.run(valid_iter.initializer)

        def evaluate_model(_eval_model, _eval_iter, _metrics_engine, _return_results=False):
            # make a full pass on the validation set and compute the metrics
            _eval_result = dict()
            _start_time = time.perf_counter()
            _metrics_engine.reset()
            sess.run(_eval_iter.initializer)
            try:
                while True:
                    # get the predictions and ground truth values
                    predictions, targets, seed_sequence, data_id = _eval_model.sampled_step(sess)  # (16, 24, 135)

                    _metrics_engine.compute_and_aggregate(predictions, targets)

                    if _return_results:
                        # Store each test sample and corresponding predictions with the unique sample IDs.
                        for k in range(predictions.shape[0]):
                            _eval_result[data_id[k].decode("utf-8")] = (predictions[k],
                                                                        targets[k],
                                                                        seed_sequence["poses"][k])

            except tf.errors.OutOfRangeError:
                # finalize the computation of the metrics
                final_metrics = _metrics_engine.get_final_metrics()
            return final_metrics, time.perf_counter() - _start_time, _eval_result

        while not stop_signal:
            # Training.
            for i in range(ARGS.test_every):
                try:
                    start_time = time.perf_counter()
                    step += 1

                    step_loss, summary, _ = train_model.step(sess)
                    train_writer.add_summary(summary, step)
                    train_loss += step_loss

                    time_counter += (time.perf_counter() - start_time)
                    # print("i:", step, "\tloss =", step_loss)

                    if step % ARGS.print_every == 0:
                        train_loss_avg = train_loss / ARGS.print_every
                        time_elapsed = time_counter / ARGS.print_every
                        train_loss, time_counter = 0., 0.
                        print("Train [{:04d}] \t Loss: {:.5f} \t time/batch: {:.3f}".format(step,
                                                                                            train_loss_avg,
                                                                                            time_elapsed))

                except tf.errors.OutOfRangeError:
                    sess.run(train_iter.initializer)
                    epoch += 1
                    if epoch >= ARGS.num_epochs:
                        stop_signal = True
                        break

                # COMMENT when running on Leonhard
<<<<<<< HEAD
                if ARGS.model_type == "zero_velocity":
                    stop_signal = True
                    break

            # if ARGS.use_cpu:
            #     stop_signal = True
=======
                # stop_signal = True
                # break
            #     if ARGS.model_type == "zero_velocity":
            #         stop_signal = True
            #         break
            #
            if ARGS.use_cpu:
                stop_signal = True
>>>>>>> 34b6bfbf

            # Evaluation: make a full pass on the validation split.
            valid_metrics, valid_time, _ = evaluate_model(valid_model, valid_iter, metrics_engine)
            # print an informative string to the console
            print("Valid [{:04d}] \t {} \t total_time: {:.3f}".format(step - 1,
                                                                      metrics_engine.get_summary_string(valid_metrics),
                                                                      valid_time))

            # Write summaries to tensorboard.
            summary_feed = metrics_engine.get_summary_feed_dict(valid_metrics)
            summaries = sess.run(metrics_engine.all_summaries_op, feed_dict=summary_feed)
            valid_writer.add_summary(summaries, step)

            # Reset metrics and iterator.
            metrics_engine.reset()
            sess.run(valid_iter.initializer)

            # Save the model. You might want to think about if it's always a good idea to do that.
            print("Saving the model to {}".format(experiment_dir))
            if not train_model.config["model_type"] == "zero_velocity":
                saver.save(sess, os.path.normpath(os.path.join(experiment_dir, 'checkpoint')), global_step=step-1)

        print("End of Training.")

        print("Evaluating validation set ...")
        if not train_model.config["model_type"] == "zero_velocity":
            load_latest_checkpoint(sess, saver, experiment_dir)
        valid_metrics, valid_time, _ = evaluate_model(valid_model, valid_iter, metrics_engine)
        print("Valid [{:04d}] \t {} \t total_time: {:.3f}".format(step - 1,
                                                                  metrics_engine.get_summary_string(valid_metrics),
                                                                  valid_time))

        print("Training Finished.")


if __name__ == "__main__":
    if ARGS.log:
        sys.stdout = open(LOG_FILE, "w")

    train()
    sys.stdout.close()<|MERGE_RESOLUTION|>--- conflicted
+++ resolved
@@ -441,23 +441,12 @@
                         break
 
                 # COMMENT when running on Leonhard
-<<<<<<< HEAD
                 if ARGS.model_type == "zero_velocity":
                     stop_signal = True
                     break
 
-            # if ARGS.use_cpu:
-            #     stop_signal = True
-=======
-                # stop_signal = True
-                # break
-            #     if ARGS.model_type == "zero_velocity":
-            #         stop_signal = True
-            #         break
-            #
             if ARGS.use_cpu:
                 stop_signal = True
->>>>>>> 34b6bfbf
 
             # Evaluation: make a full pass on the validation split.
             valid_metrics, valid_time, _ = evaluate_model(valid_model, valid_iter, metrics_engine)
